--- conflicted
+++ resolved
@@ -27,14 +27,9 @@
     }
 
     impl types::SchedulableJob for RefreshToken {
-<<<<<<< HEAD
-        fn schedule() -> apalis::cron::Schedule {
-            Schedule::from_str("* * * * * *").expect("Couldn't start the scheduler!")
-=======
         fn schedule(&self) -> apalis::cron::Schedule {
             // apalis::cron::Schedule::from_str("* */30 * * * *").expect("Couldn't create schedule!")
             apalis::cron::Schedule::from_str("*/10 * * * * *").expect("Couldn't create schedule!")
->>>>>>> 6ec46de1
         }
 
         async fn run() {
