--- conflicted
+++ resolved
@@ -118,13 +118,8 @@
 }
 
 pub trait SchedulableJob: Send + Sync + Clone {
-<<<<<<< HEAD
-    fn schedule() -> apalis::cron::Schedule;
-    async fn run();
-=======
     fn schedule(&self) -> apalis::cron::Schedule;
     fn run(&self) -> impl std::future::Future<Output = ()> + Send;
->>>>>>> 6ec46de1
 }
 
 impl Default for Config {
